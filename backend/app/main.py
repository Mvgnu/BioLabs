--- conflicted
+++ resolved
@@ -61,10 +61,7 @@
     workflows,
     sharing,
     lifecycle,
-<<<<<<< HEAD
-=======
     instrumentation,
->>>>>>> 81e1e297
 )
 
 
@@ -157,10 +154,7 @@
 app.include_router(workflows.router)
 app.include_router(sharing.router)
 app.include_router(lifecycle.router)
-<<<<<<< HEAD
-=======
 app.include_router(instrumentation.router)
->>>>>>> 81e1e297
 
 
 def audit_routes():
