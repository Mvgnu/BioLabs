# Services

This package contains reusable service-layer helpers shared across FastAPI route modules. Each module focuses on cohesive business workflows so API surfaces and background tasks can delegate orchestration logic without duplicating state transitions or RBAC checks.

- `approval_ladders.py` — governance enforcement helpers.
- `cloning_planner.py` — multi-stage cloning planner orchestration covering primer design, restriction analysis, assembly planning, QC ingestion, resumable Celery checkpoints, guardrail-aware finalization payloads, **durable stage history records persisted to `cloning_planner_stage_records`, QC artifact lineage, Redis-backed progress events for streaming UIs, branch replay deltas, guardrail mitigation hints, custody drill summaries, and deterministic resume tokens baked into every checkpoint envelope to unblock replay tooling.**
- `sequence_toolkit.py` — deterministic primer, restriction, assembly, and QC utilities reused by cloning planner and DNA asset flows.
- `qc_ingestion.py` — chromatogram normalisation, signal-to-noise heuristics, guardrail breach detection shared across planner QC gating and downstream analytics, **with durable chromatogram storage, reviewer decisions, and linkage to planner stage history**.
- `sample_governance.py` — freezer topology and custody orchestration providing guardrail-aware ledger creation, occupancy analytics, SLA-tracked escalation queues, automated notification dispatch, freezer fault modeling, and protocol execution linkage so custody escalations and ledger events annotate experiment lifecycles in real time **with acknowledged escalations still enforcing guardrail gating and protocol snapshots filtered by team, template, or execution identifiers for downstream RBAC alignment**.
- `sharing_workspace.py` — guarded DNA repository orchestration covering repository guardrail policies, collaborator lifecycle, release guardrail evaluations, approval tracking, and publication notifications while emitting timeline events that sync governance dashboards across planner and DNA viewer surfaces.
<<<<<<< HEAD
=======
- `instrumentation.py` — robotic device orchestration linking capability catalogs, SOP lifecycle, custody guardrail snapshots, reservations, run dispatch, telemetry streaming, and reservation lifecycle updates so planner executions coordinate with compliance state.
- `compliance.py` — organization residency, encryption, and legal hold orchestration that evaluates guardrail policies, annotates compliance records, and generates exportable reports for enterprise governance.
>>>>>>> 81e1e297

## sequence_toolkit.py

- purpose: shared scientific computation core for DNA planning services
- status: active — enzyme catalog, thermodynamic validation, and multi-strategy assembly engine implemented
- highlights:
  - Curated enzyme metadata loaded from `app/data/enzymes.json` with buffer compatibility, methylation sensitivity, and star activity notes cached for reuse.
  - Dedicated data loaders under `app/data/` surface reaction buffers, enzyme kinetics, ligation profiles, and assembly strategy catalogs with shared caching.
  - Primer design responses surface nearest-neighbor melting temps, GC clamps, and secondary-structure ΔG heuristics for both primers.
  - Restriction digest analysis emits structured schema payloads linking templates to annotated enzyme hits, kinetics presets, buffer context, and guardrail-ready alerts with reusable metadata tags.
  - Assembly simulator now supports Gibson, Golden Gate, HiFi, and homologous recombination heuristics with kinetics modifiers, ligation efficiency scoring, metadata-tagged steps, and machine-readable payload contracts for downstream telemetry.
  - QC evaluation links chromatogram mismatch thresholds with strategy outcomes for governance dashboards.
- `dna_assets.py` — DNA asset persistence, versioning, diffing, viewer payload generation, and guardrail event helpers powering lifecycle APIs and governance dashboards (now invalidating analytics caches when severe guardrail breaches are recorded and exposing `build_viewer_payload` for UI overlays). The viewer analytics now emit translation frame utilisation summaries, codon adaptation index heuristics, motif hotspot overlays, and mitigation guidance for thermodynamic guardrails.
- `importers/` — adapter suite transforming GenBank, SBOL, and SnapGene uploads into `DNAImportResult` payloads complete with provenance attachments and normalised annotations before invoking `dna_assets.create_asset`. GenBank parsing now sorts compound joins, preserves complementary regulatory spans, and expands provenance tags beyond gene/product into experiment, function, and bound moiety qualifiers.<|MERGE_RESOLUTION|>--- conflicted
+++ resolved
@@ -8,11 +8,8 @@
 - `qc_ingestion.py` — chromatogram normalisation, signal-to-noise heuristics, guardrail breach detection shared across planner QC gating and downstream analytics, **with durable chromatogram storage, reviewer decisions, and linkage to planner stage history**.
 - `sample_governance.py` — freezer topology and custody orchestration providing guardrail-aware ledger creation, occupancy analytics, SLA-tracked escalation queues, automated notification dispatch, freezer fault modeling, and protocol execution linkage so custody escalations and ledger events annotate experiment lifecycles in real time **with acknowledged escalations still enforcing guardrail gating and protocol snapshots filtered by team, template, or execution identifiers for downstream RBAC alignment**.
 - `sharing_workspace.py` — guarded DNA repository orchestration covering repository guardrail policies, collaborator lifecycle, release guardrail evaluations, approval tracking, and publication notifications while emitting timeline events that sync governance dashboards across planner and DNA viewer surfaces.
-<<<<<<< HEAD
-=======
 - `instrumentation.py` — robotic device orchestration linking capability catalogs, SOP lifecycle, custody guardrail snapshots, reservations, run dispatch, telemetry streaming, and reservation lifecycle updates so planner executions coordinate with compliance state.
 - `compliance.py` — organization residency, encryption, and legal hold orchestration that evaluates guardrail policies, annotates compliance records, and generates exportable reports for enterprise governance.
->>>>>>> 81e1e297
 
 ## sequence_toolkit.py
 
