--- conflicted
+++ resolved
@@ -1532,7 +1532,6 @@
         [str(flag) for flag in log.guardrail_flags]
         if isinstance(log.guardrail_flags, (list, tuple, set))
         else []
-<<<<<<< HEAD
     )
     compartment_label = log.compartment.label if log.compartment else None
     return DNAViewerCustodyLedgerEntry(
@@ -1700,175 +1699,6 @@
         key=lambda item: item.updated_at or datetime.min.replace(tzinfo=timezone.utc),
         reverse=True,
     )
-=======
-    )
-    compartment_label = log.compartment.label if log.compartment else None
-    return DNAViewerCustodyLedgerEntry(
-        id=log.id,
-        performed_at=log.performed_at,
-        custody_action=log.custody_action,
-        quantity=log.quantity,
-        quantity_units=log.quantity_units,
-        compartment_label=compartment_label,
-        guardrail_flags=guardrail_flags,
-        planner_session_id=log.planner_session_id,
-        branch_id=branch_ref,
-        performed_by_id=log.performed_by_id,
-        performed_for_team_id=log.performed_for_team_id,
-        notes=log.notes,
-        metadata=metadata,
-    )
-
-
-def _fetch_custody_escalations_for_asset(
-    db: Session, asset_id: UUID, *, limit: int = 25
-) -> list[models.GovernanceCustodyEscalation]:
-    if limit <= 0:
-        return []
-    asset_version_alias = aliased(models.DNAAssetVersion)
-    log_alias = aliased(models.GovernanceSampleCustodyLog)
-    log_version_alias = aliased(models.DNAAssetVersion)
-    query = (
-        db.query(models.GovernanceCustodyEscalation)
-        .options(
-            joinedload(models.GovernanceCustodyEscalation.asset_version),
-            joinedload(models.GovernanceCustodyEscalation.compartment),
-            joinedload(models.GovernanceCustodyEscalation.log).joinedload(
-                models.GovernanceSampleCustodyLog.asset_version
-            ),
-        )
-        .outerjoin(
-            asset_version_alias,
-            asset_version_alias.id
-            == models.GovernanceCustodyEscalation.asset_version_id,
-        )
-        .outerjoin(
-            log_alias,
-            log_alias.id == models.GovernanceCustodyEscalation.log_id,
-        )
-        .outerjoin(
-            log_version_alias,
-            log_version_alias.id == log_alias.asset_version_id,
-        )
-        .filter(
-            sa.or_(
-                asset_version_alias.asset_id == asset_id,
-                log_version_alias.asset_id == asset_id,
-            )
-        )
-        .order_by(models.GovernanceCustodyEscalation.created_at.desc())
-        .limit(limit)
-    )
-    return query.all()
-
-
-def _serialise_custody_escalation_for_viewer(
-    escalation: models.GovernanceCustodyEscalation,
-) -> DNAViewerCustodyEscalation:
-    metadata = dict(escalation.meta or {})
-    if escalation.compartment and "compartment_label" not in metadata:
-        metadata["compartment_label"] = escalation.compartment.label
-    if escalation.notifications:
-        metadata.setdefault("notifications", escalation.notifications)
-    planner_session_id = None
-    if escalation.log and escalation.log.planner_session_id:
-        planner_session_id = escalation.log.planner_session_id
-    guardrail_flags = (
-        [str(flag) for flag in escalation.guardrail_flags]
-        if isinstance(escalation.guardrail_flags, (list, tuple, set))
-        else []
-    )
-    asset_version_id = escalation.asset_version_id
-    if asset_version_id is None and escalation.log:
-        asset_version_id = escalation.log.asset_version_id
-    return DNAViewerCustodyEscalation(
-        id=escalation.id,
-        severity=escalation.severity,
-        status=escalation.status,
-        reason=escalation.reason,
-        created_at=escalation.created_at,
-        due_at=escalation.due_at,
-        acknowledged_at=escalation.acknowledged_at,
-        resolved_at=escalation.resolved_at,
-        assigned_to_id=escalation.assigned_to_id,
-        planner_session_id=planner_session_id,
-        asset_version_id=asset_version_id,
-        guardrail_flags=guardrail_flags,
-        metadata=metadata,
-    )
-
-
-def _gather_planner_contexts(
-    db: Session,
-    custody_logs: Sequence[models.GovernanceSampleCustodyLog],
-    escalations: Sequence[models.GovernanceCustodyEscalation],
-    *,
-    limit: int = 5,
-) -> list[DNAViewerPlannerContext]:
-    session_ids: set[UUID] = set()
-    for log in custody_logs:
-        if log.planner_session_id:
-            session_ids.add(log.planner_session_id)
-    for escalation in escalations:
-        if escalation.log and escalation.log.planner_session_id:
-            session_ids.add(escalation.log.planner_session_id)
-    contexts: list[DNAViewerPlannerContext] = []
-    for session_id in sorted(session_ids):
-        planner_session = db.get(models.CloningPlannerSession, session_id)
-        if not planner_session:
-            continue
-        payload = cloning_planner.serialize_session(planner_session)
-        guardrail_state = payload.get("guardrail_state") or {}
-        custody_status = guardrail_state.get("custody_status")
-        if custody_status is None:
-            custody_snapshot = guardrail_state.get("custody")
-            if isinstance(custody_snapshot, dict):
-                custody_status = custody_snapshot.get("status")
-        gate_value = payload.get("guardrail_gate")
-        if isinstance(gate_value, dict):
-            gate_display = gate_value.get("state") or (
-                "active" if gate_value.get("active") else "clear"
-            )
-        elif gate_value is None:
-            gate_display = None
-        else:
-            gate_display = str(gate_value)
-        branch_state = payload.get("branch_state") or {}
-        branch_order: list[str] = []
-        if isinstance(branch_state, dict):
-            order = branch_state.get("order")
-            if isinstance(order, list):
-                branch_order = [str(entry) for entry in order]
-        active_branch = payload.get("active_branch_id")
-        if isinstance(active_branch, UUID):
-            active_branch_ref = str(active_branch)
-        else:
-            active_branch_ref = str(active_branch) if active_branch else None
-        replay_window = payload.get("replay_window")
-        if not isinstance(replay_window, dict):
-            replay_window = {}
-        recovery_context = payload.get("recovery_context")
-        if not isinstance(recovery_context, dict):
-            recovery_context = {}
-        updated_at = payload.get("updated_at") or planner_session.updated_at
-        contexts.append(
-            DNAViewerPlannerContext(
-                session_id=planner_session.id,
-                status=payload.get("status", planner_session.status),
-                guardrail_gate=gate_display,
-                custody_status=custody_status,
-                active_branch_id=active_branch_ref,
-                branch_order=branch_order,
-                replay_window=replay_window,
-                recovery_context=recovery_context,
-                updated_at=updated_at,
-            )
-        )
-    contexts.sort(
-        key=lambda item: item.updated_at or datetime.min.replace(tzinfo=timezone.utc),
-        reverse=True,
-    )
->>>>>>> 81e1e297
     return contexts[:limit]
 
 
